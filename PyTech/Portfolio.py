import pandas as pd
import pandas_datareader.data as web
import datetime

from PyTech.Stock import Stock
from PyTech import analysis


class Portfolio:
    def __init__(self, tickers, start=None, end=None, bench='^GSPC', starting_cash=1000000):
        if type(tickers) != list:
            # make sure tickers is a list
            tickers = [tickers]
        # ensure start and end are proper type
        if start is None:
            # default to 1 year
            # self.start = datetime.datetime.today() - datetime.timedelta(days=365)
<<<<<<< HEAD
            self.start = datetime.datetime.today() - datetime.timedelta(days=765)
=======
            self.start = datetime.datetime.today() - datetime.timedelta(days=365)
>>>>>>> 29511503
        elif type(start) != datetime.datetime:
            raise TypeError('start must be a datetime.datetime')
        else:
            self.start = start

        if end is None:
            # default to day
            self.end = datetime.datetime.today()
        elif type(end) != datetime.datetime:
            raise TypeError('end must be a datetime.datetime')
        else:
            self.end = end
        self.asset_dict = {}
        self.benchmark = web.DataReader(bench, 'yahoo', start=self.start, end=self.end)
        self.cash = starting_cash

        for ticker in tickers:
            self.asset_dict[ticker] = Stock(ticker, self.start, self.end)

    def buy_shares(self, ticker, num_shares, buy_date):
        if ticker in self.asset_dict:
            pass

    def portfolio_return(self):
        pass

    def sma(self):
        for ticker, stock in self.asset_dict.items():
            yield stock.simple_moving_average()


if __name__ == "__main__":
    portfolio = Portfolio(tickers=['AAPL', 'SPY', 'SKX'])
    for i in portfolio.asset_dict.values():
<<<<<<< HEAD
        print(i.sma_crossover_signals())
        print(i.sma)
        print(i.beta)
    for i in portfolio.sma():
        print(i.tail())
=======
        i.simple_median_crossover_signals()
        # print(i.sma_crossover_signals())
        # print(i.sma)
        # print(i.beta)
    # for i in portfolio.sma():
    #     print(i.tail())
>>>>>>> 29511503

        # def simple_moving_average(self, period, column):<|MERGE_RESOLUTION|>--- conflicted
+++ resolved
@@ -15,11 +15,7 @@
         if start is None:
             # default to 1 year
             # self.start = datetime.datetime.today() - datetime.timedelta(days=365)
-<<<<<<< HEAD
-            self.start = datetime.datetime.today() - datetime.timedelta(days=765)
-=======
             self.start = datetime.datetime.today() - datetime.timedelta(days=365)
->>>>>>> 29511503
         elif type(start) != datetime.datetime:
             raise TypeError('start must be a datetime.datetime')
         else:
@@ -54,19 +50,11 @@
 if __name__ == "__main__":
     portfolio = Portfolio(tickers=['AAPL', 'SPY', 'SKX'])
     for i in portfolio.asset_dict.values():
-<<<<<<< HEAD
-        print(i.sma_crossover_signals())
-        print(i.sma)
-        print(i.beta)
-    for i in portfolio.sma():
-        print(i.tail())
-=======
         i.simple_median_crossover_signals()
         # print(i.sma_crossover_signals())
         # print(i.sma)
         # print(i.beta)
     # for i in portfolio.sma():
     #     print(i.tail())
->>>>>>> 29511503
 
         # def simple_moving_average(self, period, column):